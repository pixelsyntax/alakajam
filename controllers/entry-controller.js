'use strict'

/**
 * Entry pages
 *
 * @module controllers/entry-controller
 */

const fileStorage = require('../core/file-storage')
const forms = require('../core/forms')
const models = require('../core/models')
const eventService = require('../services/event-service')
const postService = require('../services/post-service')
const securityService = require('../services/security-service')
const templating = require('./templating')
const postController = require('./post-controller')
const cache = require('../core/cache')
const constants = require('../core/constants')

module.exports = {
  entryMiddleware,
  createEntry,
  saveEntry,
  viewEntry,
  editEntry,
  deleteEntry,
  manageTeam,
<<<<<<< HEAD
  saveTeam
=======
  saveTeam,
  searchForTeamMate
>>>>>>> 81e0b8dc
}

/**
 * Fetches the current entry & event
 */
async function entryMiddleware (req, res, next) {
  let entry = await eventService.findEntryById(req.params.entryId)
  if (!entry) {
    res.errorPage(404, 'Entry not found')
    return
  }
  res.locals.entry = entry
  res.locals.pageTitle = entry.get('title')
  res.locals.pageDescription = entry.get('description') || forms.markdownToText(entry.related('details').get('body'))
  if (entry.get('pictures') && entry.get('pictures').length > 0) {
    res.locals.pageImage = entry.get('pictures')[0]
  }

  if (req.params.eventName !== entry.get('event_name') ||
      req.params.entryName !== entry.get('name')) {
    res.redirect(templating.buildUrl(entry, 'entry', req.params.rest))
    return
  }

  next()
}

/**
 * Browse entry
 */
async function viewEntry (req, res) {
  // Let the template display user thumbs
  await res.locals.entry.load('userRoles.user')

  res.render('entry/view-entry', {
    sortedComments: await postService.findCommentsSortedForDisplay(res.locals.entry),
    posts: await postService.findPosts({
      entryId: res.locals.entry.get('id')
    })
  })
}

/**
 * Edit entry
 */
async function createEntry (req, res) {
  if (!res.locals.user) {
    res.errorPage(403)
  } else if (!eventService.areSubmissionsAllowed(res.locals.event)) {
    res.errorPage(403, 'Submissions are closed for this event')
  } else {
    let existingEntry = await eventService.findUserEntryForEvent(res.locals.user, res.locals.event.id)
    if (existingEntry) {
      res.redirect(templating.buildUrl(existingEntry, 'entry', 'edit'))
    } else {
      res.render('entry/edit-entry', {
        entry: new models.Entry({
          event_id: res.locals.event.get('id'),
          event_name: res.locals.event.get('name')
        })
      })
    }
  }
}

/**
 * Edit entry
 */
function editEntry (req, res) {
  if (!res.locals.user || !securityService.canUserWrite(res.locals.user, res.locals.entry, { allowMods: true })) {
    res.errorPage(403)
  } else {
    res.render('entry/edit-entry')
  }
}

/**
 * Manage entry team
 */
async function manageTeam (req, res) {
  if (!res.locals.user || !securityService.canUserWrite(res.locals.user, res.locals.entry, { allowMods: true })) {
    res.errorPage(403)
    return
  }

<<<<<<< HEAD
  const roles = res.locals.entry.related('userRoles')
    .sortBy(role => role.get('user_name'))
  res.render('entry/manage-team', {
    roles
  })
}

/**
 * Save team modifications to entry
 */
async function saveTeam (req, res) {
  const {user, entry, owner} = res.locals
  if (
    !user || !entry || !owner ||
    !securityService.canUserWrite(user, entry, { allowMods: true })
  ) {
    res.errorPage(403)
  }

  res.render('entry/edit-entry')
=======
  const members = res.locals.entry.related('userRoles')
    .sortBy('user_name')
    .map(role => ({
      id: role.get('user_name'),
      text: role.get('user_title'),
      locked: role.get('permission') === constants.PERMISSION_MANAGE
    }))
  res.render('entry/edit-team', { members })
}

/**
 * Search for team mates with usernames matching a string
 * @param {string} req.query.name a string to search user names with.
 */
async function searchForTeamMate (req, res) {
  if (!req.query || !req.query.name) {
    res.errorPage(400, 'No search parameter')
    return
  }
  const nameFragment = forms.sanitizeString(req.query.name)
  if (!nameFragment || nameFragment.length < 3) {
    res.errorPage(400, `Invalid name fragment: '${req.query.name}'`)
    return
  }

  const matches = await eventService.searchForTeamMembers({
    nameFragment,
    eventId: res.locals.event.id
  })

  const entryId = res.locals.entry.id
  const getStatus = (match) => {
    switch (match.node_id) {
      case null: return 'available'
      case entryId: return 'member'
      default: return 'unavailable'
    }
  }

  const responseData = {
    matches: matches.map(match => ({
      id: match.name,
      text: match.title,
      status: getStatus(match)
    }))
  }
  res.json(responseData)
}

/**
 * Save team members to entry
 */
async function saveTeam (req, res) {
  const {user, entry, event} = res.locals
  if (
    !user || !entry || !event ||
    !securityService.canUserWrite(user, entry, { allowMods: true })
  ) {
    res.errorPage(400, `Invalid arguments: ${user}, ${entry}, ${event}`)
    return
  }

  const {fields} = await req.parseForm()
  if (typeof fields.members !== 'string') {
    res.errorPage(400, 'Invalid members')
    return
  }
  const names = fields.members.split(',').map(s => forms.sanitizeString(s))
  if (!names.includes(user.get('name'))) {
    res.errorPage(400, 'Can\'t remove owner from team entry')
    return
  }

  const entryId = res.locals.entry.id
  const result = await eventService.setTeamMembers({ entry, event, names })
  const members = []
  const conflicts = []
  for (let role of result.alreadyEntered) {
    (role.node_id === entryId ? members : conflicts).push({
      id: role.user_name,
      text: role.user_title
    })
  }
  res.json({
    numRemoved: result.numRemoved,
    numAdded: result.numAdded,
    members,
    conflicts
  })
>>>>>>> 81e0b8dc
}

/**
 * Save entry
 */
async function saveEntry (req, res) {
  let {fields, files} = await req.parseForm()

  if (fields['is-comment-form']) {
    // Handle comment form
    let redirectUrl = await postController.handleSaveComment(fields,
      res.locals.user, res.locals.entry, templating.buildUrl(res.locals.entry, 'entry'))
    res.redirect(redirectUrl)
  } else if (!res.locals.user || (res.locals.entry &&
      !securityService.canUserWrite(res.locals.user, res.locals.entry, { allowMods: true }))) {
    res.errorPage(403)
  } else if (!res.headersSent) { // FIXME Why?
    let errorMessage = null

    // Links/platform parsing and validation
    let links = []
    let platforms = []
    let i = 0
    while (fields['url' + i]) {
      let label = forms.sanitizeString(fields['label' + i])
      let url = fields['url' + i]
      if (label === 'other') {
        label = forms.sanitizeString(fields['customlabel' + i])
        platforms.push('other')
      } else {
        platforms.push(label)
      }

      if (!forms.isURL(url) || !label) {
        errorMessage = 'Link #' + i + ' is invalid'
        break
      }
      links.push({
        label,
        url
      })
      i++
    }
    if (!forms.isLengthValid(links, 1000)) {
      errorMessage = 'Too many links (max allowed: around 7)'
    } else if (!res.locals.entry && !eventService.areSubmissionsAllowed(res.locals.event)) {
      errorMessage = 'Submissions are closed for this event'
    } else if (files.picture.size > 0 && !fileStorage.isValidPicture(files.picture.path)) {
      console.log(files.picture.path)
      errorMessage = 'Invalid picture format (allowed: PNG GIF JPG)'
    }

    // Entry update
    if (!errorMessage) {
      if (!res.locals.entry) {
        res.locals.entry = await eventService.createEntry(res.locals.user, res.locals.event)
      }
      let entry = res.locals.entry

      let picturePath = '/entry/' + entry.get('id')
      entry.set('title', forms.sanitizeString(fields.title))
<<<<<<< HEAD
      entry.set('category', forms.sanitizeString(fields.category))
=======
      entry.set('category', forms.sanitizeString(fields.category) || 'solo')
>>>>>>> 81e0b8dc
      entry.set('description', forms.sanitizeString(fields.description))
      entry.set('links', links)
      entry.set('platforms', platforms)
      if (fields['picture-delete'] && entry.get('pictures').length > 0) {
        await fileStorage.remove(entry.get('pictures')[0])
        entry.set('pictures', [])
      } else if (files.picture.size > 0) { // TODO Formidable shouldn't create an empty file
        let finalPath = await fileStorage.savePictureUpload(files.picture.path, picturePath)
        entry.set('pictures', [finalPath])
      }

      let entryDetails = entry.related('details')
      entryDetails.set('body', forms.sanitizeMarkdown(fields.body))

      if (entry.hasChanged('platforms')) {
        await eventService.refreshEntryPlatforms(entry)
      }
      await entryDetails.save()
      await entry.save()

      cache.user(res.locals.user).del('latestEntries')

      await entry.related('userRoles').fetch()
      res.redirect(templating.buildUrl(entry, 'entry'))
    } else {
      if (!res.locals.entry) {
        // Creation form
        res.locals.entry = new models.Entry({
          event_id: res.locals.event.get('id'),
          event_name: res.locals.event.get('name')
        })
      }

      res.render('entry/edit-entry', {
        errorMessage
      })
    }
  }
}

async function deleteEntry (req, res) {
  await res.locals.entry.destroy()
  cache.user(res.locals.user).del('latestEntries')
  res.redirect(templating.buildUrl(res.locals.event, 'event'))
}<|MERGE_RESOLUTION|>--- conflicted
+++ resolved
@@ -15,22 +15,19 @@
 const templating = require('./templating')
 const postController = require('./post-controller')
 const cache = require('../core/cache')
-const constants = require('../core/constants')
 
 module.exports = {
   entryMiddleware,
+
+  viewEntry,
   createEntry,
+  editEntry,
   saveEntry,
-  viewEntry,
-  editEntry,
   deleteEntry,
+
   manageTeam,
-<<<<<<< HEAD
-  saveTeam
-=======
   saveTeam,
   searchForTeamMate
->>>>>>> 81e0b8dc
 }
 
 /**
@@ -108,129 +105,6 @@
 }
 
 /**
- * Manage entry team
- */
-async function manageTeam (req, res) {
-  if (!res.locals.user || !securityService.canUserWrite(res.locals.user, res.locals.entry, { allowMods: true })) {
-    res.errorPage(403)
-    return
-  }
-
-<<<<<<< HEAD
-  const roles = res.locals.entry.related('userRoles')
-    .sortBy(role => role.get('user_name'))
-  res.render('entry/manage-team', {
-    roles
-  })
-}
-
-/**
- * Save team modifications to entry
- */
-async function saveTeam (req, res) {
-  const {user, entry, owner} = res.locals
-  if (
-    !user || !entry || !owner ||
-    !securityService.canUserWrite(user, entry, { allowMods: true })
-  ) {
-    res.errorPage(403)
-  }
-
-  res.render('entry/edit-entry')
-=======
-  const members = res.locals.entry.related('userRoles')
-    .sortBy('user_name')
-    .map(role => ({
-      id: role.get('user_name'),
-      text: role.get('user_title'),
-      locked: role.get('permission') === constants.PERMISSION_MANAGE
-    }))
-  res.render('entry/edit-team', { members })
-}
-
-/**
- * Search for team mates with usernames matching a string
- * @param {string} req.query.name a string to search user names with.
- */
-async function searchForTeamMate (req, res) {
-  if (!req.query || !req.query.name) {
-    res.errorPage(400, 'No search parameter')
-    return
-  }
-  const nameFragment = forms.sanitizeString(req.query.name)
-  if (!nameFragment || nameFragment.length < 3) {
-    res.errorPage(400, `Invalid name fragment: '${req.query.name}'`)
-    return
-  }
-
-  const matches = await eventService.searchForTeamMembers({
-    nameFragment,
-    eventId: res.locals.event.id
-  })
-
-  const entryId = res.locals.entry.id
-  const getStatus = (match) => {
-    switch (match.node_id) {
-      case null: return 'available'
-      case entryId: return 'member'
-      default: return 'unavailable'
-    }
-  }
-
-  const responseData = {
-    matches: matches.map(match => ({
-      id: match.name,
-      text: match.title,
-      status: getStatus(match)
-    }))
-  }
-  res.json(responseData)
-}
-
-/**
- * Save team members to entry
- */
-async function saveTeam (req, res) {
-  const {user, entry, event} = res.locals
-  if (
-    !user || !entry || !event ||
-    !securityService.canUserWrite(user, entry, { allowMods: true })
-  ) {
-    res.errorPage(400, `Invalid arguments: ${user}, ${entry}, ${event}`)
-    return
-  }
-
-  const {fields} = await req.parseForm()
-  if (typeof fields.members !== 'string') {
-    res.errorPage(400, 'Invalid members')
-    return
-  }
-  const names = fields.members.split(',').map(s => forms.sanitizeString(s))
-  if (!names.includes(user.get('name'))) {
-    res.errorPage(400, 'Can\'t remove owner from team entry')
-    return
-  }
-
-  const entryId = res.locals.entry.id
-  const result = await eventService.setTeamMembers({ entry, event, names })
-  const members = []
-  const conflicts = []
-  for (let role of result.alreadyEntered) {
-    (role.node_id === entryId ? members : conflicts).push({
-      id: role.user_name,
-      text: role.user_title
-    })
-  }
-  res.json({
-    numRemoved: result.numRemoved,
-    numAdded: result.numAdded,
-    members,
-    conflicts
-  })
->>>>>>> 81e0b8dc
-}
-
-/**
  * Save entry
  */
 async function saveEntry (req, res) {
@@ -289,11 +163,7 @@
 
       let picturePath = '/entry/' + entry.get('id')
       entry.set('title', forms.sanitizeString(fields.title))
-<<<<<<< HEAD
-      entry.set('category', forms.sanitizeString(fields.category))
-=======
       entry.set('category', forms.sanitizeString(fields.category) || 'solo')
->>>>>>> 81e0b8dc
       entry.set('description', forms.sanitizeString(fields.description))
       entry.set('links', links)
       entry.set('platforms', platforms)
@@ -338,4 +208,101 @@
   await res.locals.entry.destroy()
   cache.user(res.locals.user).del('latestEntries')
   res.redirect(templating.buildUrl(res.locals.event, 'event'))
+}
+
+/**
+ * Manage entry team
+ */
+async function manageTeam (req, res) {
+  if (!res.locals.user || !securityService.canUserWrite(res.locals.user, res.locals.entry, { allowMods: true })) {
+    res.errorPage(403)
+    return
+  }
+
+  const roles = res.locals.entry.related('userRoles')
+    .sortBy(role => role.get('user_name'))
+  res.render('entry/manage-team', {
+    roles
+  })
+}
+
+/**
+ * Save team members to entry
+ */
+async function saveTeam (req, res) {
+  const {user, entry, event} = res.locals
+  if (
+    !user || !entry || !event ||
+    !securityService.canUserWrite(user, entry, { allowMods: true })
+  ) {
+    res.errorPage(400, `Invalid arguments: ${user}, ${entry}, ${event}`)
+    return
+  }
+
+  const {fields} = await req.parseForm()
+  if (typeof fields.members !== 'string') {
+    res.errorPage(400, 'Invalid members')
+    return
+  }
+  const names = fields.members.split(',').map(s => forms.sanitizeString(s))
+  if (!names.includes(user.get('name'))) {
+    res.errorPage(400, 'Can\'t remove owner from team entry')
+    return
+  }
+
+  const entryId = res.locals.entry.id
+  const result = await eventService.setTeamMembers({ entry, event, names })
+  const members = []
+  const conflicts = []
+  for (let role of result.alreadyEntered) {
+    (role.node_id === entryId ? members : conflicts).push({
+      id: role.user_name,
+      text: role.user_title
+    })
+  }
+  res.json({
+    numRemoved: result.numRemoved,
+    numAdded: result.numAdded,
+    members,
+    conflicts
+  })
+}
+
+/**
+ * Search for team mates with usernames matching a string
+ * @param {string} req.query.name a string to search user names with.
+ */
+async function searchForTeamMate (req, res) {
+  if (!req.query || !req.query.name) {
+    res.errorPage(400, 'No search parameter')
+    return
+  }
+  const nameFragment = forms.sanitizeString(req.query.name)
+  if (!nameFragment || nameFragment.length < 3) {
+    res.errorPage(400, `Invalid name fragment: '${req.query.name}'`)
+    return
+  }
+
+  const matches = await eventService.searchForTeamMembers({
+    nameFragment,
+    eventId: res.locals.event.id
+  })
+
+  const entryId = res.locals.entry.id
+  const getStatus = (match) => {
+    switch (match.node_id) {
+      case null: return 'available'
+      case entryId: return 'member'
+      default: return 'unavailable'
+    }
+  }
+
+  const responseData = {
+    matches: matches.map(match => ({
+      id: match.name,
+      text: match.title,
+      status: getStatus(match)
+    }))
+  }
+  res.json(responseData)
 }