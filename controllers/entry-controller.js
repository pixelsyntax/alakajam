--- conflicted
+++ resolved
@@ -257,18 +257,16 @@
           teamMembers.push(ownerId)
         }
         if (isCreation || securityService.canUserManage(res.locals.user, entry, { allowMods: true })) {
-<<<<<<< HEAD
-          entry.set('division', fields['division'] || 'solo')
+          entry.set({
+            'division': fields['division'] || 'solo',
+            'allow_anonymous': fields['anonymous-enabled'] === 'on'
+          })
 
           let optouts = []
           if (fields['optout-graphics']) optouts.push('Graphics')
           if (fields['optout-audio']) optouts.push('Audio')
           entryDetails.set('optouts', optouts)
 
-=======
-          entry.set('division', fields['division'])
-          entry.set('allow_anonymous', fields['anonymous-enabled'] === "on")
->>>>>>> 10f1e140
           let teamChanges = await eventService.setTeamMembers(res.locals.user, entry, teamMembers)
           res.locals.infoMessage = ''
           if (teamChanges.numAdded > 0) {
