--- conflicted
+++ resolved
@@ -277,14 +277,8 @@
 
   const PAGE_SIZE = 20
 
-<<<<<<< HEAD
-  let event = res.locals.event
+  let {user, event} = res.locals
   if (event.get('status_entry') === enums.EVENT.STATUS_ENTRY.OFF) {
-=======
-  let {user, event} = res.locals
-
-  if (event.get('status_entry') === 'off') {
->>>>>>> 461dbafe
     res.errorPage(404)
     return
   }
@@ -332,14 +326,10 @@
 
   // Fetch vote history
   let voteHistory = []
-<<<<<<< HEAD
-  if (res.locals.user
-    && [enums.EVENT.STATUS_RESULTS.VOTING, enums.EVENT.STATUS_RESULTS.RESULTS].includes(eventResultsStatus)) {
-    let voteHistoryCollection = await eventRatingService.findVoteHistory(res.locals.user.get('id'), event, { pageSize: 5 })
-=======
-  if (user && ['voting', 'voting_rescue', 'results'].includes(event.get('status_results'))) {
+  if (user
+    && [enums.EVENT.STATUS_RESULTS.VOTING, enums.EVENT.STATUS_RESULTS.VOTING_RESCUE,
+      enums.EVENT.STATUS_RESULTS.RESULTS].includes(event.get('status_results'))) {
     let voteHistoryCollection = await eventRatingService.findVoteHistory(user.get('id'), event, { pageSize: 5 })
->>>>>>> 461dbafe
     voteHistory = voteHistoryCollection.models
   }
 
@@ -360,13 +350,9 @@
 async function viewEventRatings (req, res) {
   res.locals.pageTitle += ' | Ratings'
 
-<<<<<<< HEAD
-  let eventResultsStatus = res.locals.event.get('status_results')
   if (res.locals.user
-    && [enums.EVENT.STATUS_RESULTS.VOTING, enums.EVENT.STATUS_RESULTS.RESULTS].includes(eventResultsStatus)) {
-=======
-  if (res.locals.user && ['voting', 'voting_rescue', 'results'].includes(res.locals.event.get('status_results'))) {
->>>>>>> 461dbafe
+    && [enums.EVENT.STATUS_RESULTS.VOTING, enums.EVENT.STATUS_RESULTS.VOTING_RESCUE,
+      enums.EVENT.STATUS_RESULTS.RESULTS].includes(res.locals.event.get('status_results'))) {
     let voteHistoryCollection = await eventRatingService.findVoteHistory(res.locals.user.get('id'), res.locals.event,
       { withRelated: ['entry.details', 'entry.userRoles'] })
     let categoryTitles = res.locals.event.related('details').get('category_titles')
@@ -476,11 +462,7 @@
       errorMessage = 'Invalid theme status'
     } else if (!forms.isIn(fields['status-entry'], enums.EVENT.STATUS_ENTRY)) {
       errorMessage = 'Invalid entry status'
-<<<<<<< HEAD
     } else if (!forms.isIn(fields['status-results'], enums.EVENT.STATUS_RESULTS) &&
-=======
-    } else if (!forms.isIn(fields['status-results'], ['disabled', 'off', 'voting', 'voting_rescue', 'results']) &&
->>>>>>> 461dbafe
         !forms.isId(fields['status-results'])) {
       errorMessage = 'Invalid results status'
     } else if (event) {
