--- conflicted
+++ resolved
@@ -44,9 +44,9 @@
     // Post model
     let postId = model.get('id')
     return '/post/' + postId + pagePath
+  }
+}
 
-<<<<<<< HEAD
-=======
 function hasPermission (user, model, minimalRole) {
   if (user) {
     let acceptRoles = getRolesEqualOrAbove(minimalRole)
@@ -69,7 +69,6 @@
   let roleIndex = ROLE_ORDER.indexOf(role)
   if (roleIndex !== -1) {
     return ROLE_ORDER.slice(roleIndex)
->>>>>>> 19ed7e6b
   } else {
     throw new Error('Unknown model type ' + type)
   }
