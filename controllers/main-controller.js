--- conflicted
+++ resolved
@@ -110,11 +110,8 @@
 
     // Gather featured entries
     let suggestedEntriesTask = null
-<<<<<<< HEAD
-    if (res.locals.featuredEvent && res.locals.featuredEvent.get('status_results') === enums.EVENT.STATUS_RESULTS.VOTING) {
-=======
-    if (res.locals.featuredEvent && ['voting', 'voting_rescue'].includes(res.locals.featuredEvent.get('status_results'))) {
->>>>>>> 461dbafe
+    if (res.locals.featuredEvent
+      && [enums.EVENT.STATUS_RESULTS.VOTING, enums.EVENT.STATUS_RESULTS.VOTING_RESCUE].includes(res.locals.featuredEvent.get('status_results'))) {
       suggestedEntriesTask = eventService.findGames({
         eventId: res.locals.featuredEvent.get('id'),
         pageSize: 4
