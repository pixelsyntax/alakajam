'use strict'

/**
 * Post model
 *
 * @module models/post-model
 */

let db = require('../core/db')

module.exports = createModel()

function createModel () {
  let model = db.model('Post', {
    tableName: 'post',
    hasTimestamps: true,

    entry: function () {
<<<<<<< HEAD
      return this.belongsTo('Entry', 'entry_id', 'uuid')
    },
    event: function () {
      return this.belongsTo('Event', 'event_id', 'uuid')
    },
    author: function () {
      return this.belongsTo('User', 'author_user_id', 'uuid')
    },
    userRoles: function () {
      return this.morphMany('UserRole', 'node', ['node_type', 'node_uuid'])
=======
      return this.belongsTo('Entry', 'entry_id', 'entry_id')
    },
    event: function () {
      return this.belongsTo('Event', 'event_id', 'event_id')
>>>>>>> 19ed7e6b
    }
  })

  model.up = async function up (applyVersion) {
    if (applyVersion === 1) {
      await db.knex.schema.createTableIfNotExists('post', function (table) {
        table.increments('id').primary()
        table.string('author_user_id')
        table.string('name')
        table.string('title')
        table.string('guild_id')
        table.string('entry_id')
        table.string('event_id')
        table.string('body', 10000)
        table.date('published_at')
        table.string('special_post_type')
        table.timestamps()
      })
    }
  }

  model.down = async function down () {
    await db.knex.schema.dropTableIfExists('post')
  }

  return model
}<|MERGE_RESOLUTION|>--- conflicted
+++ resolved
@@ -16,24 +16,18 @@
     hasTimestamps: true,
 
     entry: function () {
-<<<<<<< HEAD
-      return this.belongsTo('Entry', 'entry_id', 'uuid')
+      return this.belongsTo('Entry', 'entry_id', 'id')
     },
     event: function () {
-      return this.belongsTo('Event', 'event_id', 'uuid')
+      return this.belongsTo('Event', 'event_id', 'id')
     },
     author: function () {
-      return this.belongsTo('User', 'author_user_id', 'uuid')
+      return this.belongsTo('User', 'author_user_id', 'id')
     },
     userRoles: function () {
-      return this.morphMany('UserRole', 'node', ['node_type', 'node_uuid'])
-=======
-      return this.belongsTo('Entry', 'entry_id', 'entry_id')
+      // TODO isn't it sufficient to specify either 'node' or ['node_type', 'node_id']?
+      return this.morphMany('UserRole', 'node', ['node_type', 'node_id'])
     },
-    event: function () {
-      return this.belongsTo('Event', 'event_id', 'event_id')
->>>>>>> 19ed7e6b
-    }
   })
 
   model.up = async function up (applyVersion) {
