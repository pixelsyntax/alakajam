 'use strict'

/**
 * UserRole model
 *
 * @module models/user-role-model
 */

 let db = require('../core/db')

 module.exports = createModel()

 function createModel () {
   let model = db.model('UserRole', {
     tableName: 'user_role',
     idAttribute: 'id',
     hasTimestamps: true,

     user: function () {
      return this.belongsTo('User', 'user_id')
     },
     node: function () {
<<<<<<< HEAD
      return this.morphTo('node', ['node_type', 'node_uuid'], Entry, Post)
=======
      return this.morphTo('node', ['node_type', 'node_id'], Entry)
>>>>>>> 19ed7e6b
     }
   })

   model.up = async function up (applyVersion) {
     if (applyVersion === 1) {
       await db.knex.schema.createTableIfNotExists('user_role', function (table) {
         table.increments('id').primary()
         table.integer('user_id').references('user.id')
         table.string('user_name')
         table.string('user_title')
         table.integer('node_id')
         table.string('node_type')
         table.string('permission')
         table.timestamps()
       })
     }
   }

   model.down = async function down () {
     await db.knex.schema.dropTableIfExists('user_role')
   }

   return model
 }<|MERGE_RESOLUTION|>--- conflicted
+++ resolved
@@ -20,11 +20,7 @@
       return this.belongsTo('User', 'user_id')
      },
      node: function () {
-<<<<<<< HEAD
-      return this.morphTo('node', ['node_type', 'node_uuid'], Entry, Post)
-=======
-      return this.morphTo('node', ['node_type', 'node_id'], Entry)
->>>>>>> 19ed7e6b
+      return this.morphTo('node', ['node_type', 'node_id'], Entry, Post)
      }
    })
 
