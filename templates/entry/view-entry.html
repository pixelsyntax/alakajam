{% extends "_page.html" %}
{% import "post/_macros-post.html" as postMacros %}
{% import "user/_macros-user.html" as userMacros %}
{% import "event/_macros-event.html" as eventMacros %}
{% import "_macros-form.html" as formMacros %}

{% block styles %}
  {{ formMacros.editorStyles() }}
{% endblock %}

{% block body %}

<div class="container">
  <div class="row">
    <div class="col-md-12">
      <h1>
        {{ entry.get('title') }} 
        {% if canUserWrite(user, entry) %}
        <a class="btn btn-default" href="{{ buildUrl(entry, 'entry', 'edit') }}">Edit</a>
        {% endif %}
      </h1>
    </div>
  </div>
  <div class="row">
    <div class="col-md-8">
      <div class="entry__picture">
        {% if entry.has('pictures') and entry.get('pictures').length > 0 %}
        <img src="{{ entry.get('pictures')[0] }}"/>
        {% else %}
        <img src="/static/images/default-entry.png" style="padding: 20px" />
        {% endif %}
      </div>
      {% if entry.related('details').get('body') %}
      <div class="well post">
        {{ entry.related('details').get('body') | markdown | safe }}
      </div>
      {% endif %}

      {% if posts.models.length > 0 %}
      <h2>Latest posts</h2>
      {% for post in posts.models %}
        {{ postMacros.post(post, user, {hideBody: true}) }}
      {% endfor %}
      {% endif %}

      <h2>Comments <i>({{ entry.get('comment_count') or '0' }})</i></h2>
      {{ postMacros.comments(sortedComments, user, {allowMods: true, editComment: editComment}) }}

    </div>

    <div class="col-md-4 user-contents">
      {% if entry.has('category') %}
      <h3>Category</h3>
      <div class="well entry__category">
        {{ entry.get('category') | capitalize }}
      </div>
      {% endif %}

      {% if entry.get('description') %}
      <h3>Description</h3>
      <div class="well entry__description">
        {{ entry.get('description') }}
      </div>
      {% endif %}

      <h3>Links</h3>
      <div class="entry__links">
        {% for link in entry.get('links') %}
           <a class="btn btn-primary" href="{{ link.url }}">
           {{ eventMacros.entryLinkThumb(link) }} 
           {{ link.label }}
           </a>
        {% endfor %}
        {% if entry.get('links').length === 0 or not entry.get('links')[0].url %}
          <div class="well">No links yet.</div>
        {% endif %}
        {% if canUserWrite(user, entry) %}
        <a class="btn btn-default" href="{{ buildUrl(entry, 'entry', 'edit') }}">Edit entry</a>

        {% if entry.get('category') === 'team' %}
<<<<<<< HEAD
        <a class="btn btn-default" href="{{ buildUrl(entry, 'entry', 'manage-team') }}">Manage team</a>
=======
        <a class="btn btn-default" href="{{ buildUrl(entry, 'entry', 'edit-team') }}">Manage team</a>
>>>>>>> 81e0b8dc
        {% endif %}
        {% endif %}
      </div>

      <h3 style="margin-top: 10px">Author{{ 's' if entry.related('userRoles').models.length > 1 }}</h3>

      <div class="row">
        {% for userRole in entry.related('userRoles').models %}
          {{ userMacros.userThumb(userRole.related('user'), { fullWidth: true }) }}
        {% endfor %}
      </div>

      <div class="entry__score">
        <span class="pull-right">{{ entry.get('feedback_score') }}</span>
        Feedback Score
      </div>
    </div>
  </div>
</div>

{% endblock %}

{% block scripts %}
  {{ formMacros.editorScripts() }}
{% endblock %}<|MERGE_RESOLUTION|>--- conflicted
+++ resolved
@@ -78,11 +78,7 @@
         <a class="btn btn-default" href="{{ buildUrl(entry, 'entry', 'edit') }}">Edit entry</a>
 
         {% if entry.get('category') === 'team' %}
-<<<<<<< HEAD
-        <a class="btn btn-default" href="{{ buildUrl(entry, 'entry', 'manage-team') }}">Manage team</a>
-=======
         <a class="btn btn-default" href="{{ buildUrl(entry, 'entry', 'edit-team') }}">Manage team</a>
->>>>>>> 81e0b8dc
         {% endif %}
         {% endif %}
       </div>
