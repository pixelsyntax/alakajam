--- conflicted
+++ resolved
@@ -174,11 +174,7 @@
 
 
 // Team toggle behaviour.
-<<<<<<< HEAD
-var category = "{{ entry.get('category') | default('team') }}"
-=======
 var category = "{{ entry.get('category') }}" || "solo"
->>>>>>> 81e0b8dc
 $('.team-toggle label').each(function(i, el) {
   el = $(el)
   var input = el.find('input')
