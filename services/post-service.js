'use strict'

/**
 * Blog post service.
 *
 * @module services/post-service
 */

const Post = require('../models/post-model')
const constants = require('../core/constants')
const securityService = require('../services/security-service')

module.exports = {
  isPast,

  findPostFeed,
  findPostById,
  findUserPosts,

  createPost
}

/**
 * Indicates if a date is already past
 * @param  {number}  time
 * @return {Boolean}
 */
function isPast (time) {
  return time && (new Date().getTime() - time) > 0
}

/**
 * Finds all posts from a feed (specified through options)
 * @param  {object} options among "specialPostType withDrafts eventId entryId guildId"
 * @return {array(Post)}
 */
async function findPostFeed (options = {}) {
  let postCollection = await Post.query(function (qb) {
<<<<<<< HEAD
      if (options.specialPostType) qb = qb.where('special_post_type', options.specialPostType)
      if (options.eventId) qb = qb.where('event_id', options.eventId)
      if (options.entryId) qb = qb.where('entry_id', options.entryId)
      if (options.guildId) qb = qb.where('guild_id', options.guildId)
      if (!options.withDrafts) qb = qb.where('published_at', '<=', new Date())
      return qb
    })
=======
    qb = qb.where('special_post_type', 'announcement')
    if (!options.withDrafts) {
      qb = qb.where('published_at', '<=', new Date())
    }
    return qb
  })
>>>>>>> 2d981149
    .orderBy('published_at', 'DESC')
    .fetchAll({withRelated: ['author', 'userRoles']})
  return postCollection
}

async function findPostById (postId) {
  return Post.where('id', postId)
    .fetch({withRelated: ['author', 'userRoles']})
}

/**
 * Finds all posts a user can write to
 * @param  {string} userId
 * @return {Collection(Post)} 
 */
async function findUserPosts (userId) {
  let postCollection = await Post.query((qb) => {
      // TODO Better use of Bookshelf API
    qb.innerJoin('user_role', 'post.id', 'user_role.node_id')
        .where('user_role.user_id', userId)
        .where('published_at', '<=', new Date())
<<<<<<< HEAD
        .whereIn('permission', securityService.getPermissionsEqualOrAbove(constants.PERMISSION_WRITE))
    })
=======
  })
>>>>>>> 2d981149
    .orderBy('published_at', 'DESC')
    .fetchAll({ withRelated: ['author', 'userRoles'] })
  return postCollection
}

/**
 * Creates and persists a new post, initializing the owner UserRole.
 * @param  {User} user
 * @return {Post}
 */
async function createPost (user) {
  // TODO Better use of Bookshelf API
  let post = new Post()
  post.set('author_user_id', user.get('id'))
  await post.save() // otherwise the user role won't have a node_id
  await post.userRoles().create({
    user_id: user.get('id'),
    user_name: user.get('name'),
    user_title: user.get('title'),
    permission: securityService.PERMISSION_MANAGE
  })
  return post
}<|MERGE_RESOLUTION|>--- conflicted
+++ resolved
@@ -36,7 +36,6 @@
  */
 async function findPostFeed (options = {}) {
   let postCollection = await Post.query(function (qb) {
-<<<<<<< HEAD
       if (options.specialPostType) qb = qb.where('special_post_type', options.specialPostType)
       if (options.eventId) qb = qb.where('event_id', options.eventId)
       if (options.entryId) qb = qb.where('entry_id', options.entryId)
@@ -44,14 +43,6 @@
       if (!options.withDrafts) qb = qb.where('published_at', '<=', new Date())
       return qb
     })
-=======
-    qb = qb.where('special_post_type', 'announcement')
-    if (!options.withDrafts) {
-      qb = qb.where('published_at', '<=', new Date())
-    }
-    return qb
-  })
->>>>>>> 2d981149
     .orderBy('published_at', 'DESC')
     .fetchAll({withRelated: ['author', 'userRoles']})
   return postCollection
@@ -73,12 +64,9 @@
     qb.innerJoin('user_role', 'post.id', 'user_role.node_id')
         .where('user_role.user_id', userId)
         .where('published_at', '<=', new Date())
-<<<<<<< HEAD
         .whereIn('permission', securityService.getPermissionsEqualOrAbove(constants.PERMISSION_WRITE))
     })
-=======
   })
->>>>>>> 2d981149
     .orderBy('published_at', 'DESC')
     .fetchAll({ withRelated: ['author', 'userRoles'] })
   return postCollection
