--- conflicted
+++ resolved
@@ -200,17 +200,8 @@
       .where('user_role.user_id', user.id)
       .andWhere('comment.user_id', '<>', user.id)
       .andWhere('comment.updated_at', '>', notificationsLastRead)
-<<<<<<< HEAD
-      .orWhere('body', (config.DB_TYPE === 'sqlite3' ? 'like' : 'ilike'), '%@' + user.get('name') + '%') // TODO Use special mention/notification table filled on write
-=======
-
-    // TODO Use special mention/notification table filled on write
-    if (config.DB_TYPE === 'postgresql') {
-      qb.orWhere('body', 'ilike', '%@' + user.get('name') + '%')
-    } else {
-      qb.orWhere('body', 'like', '%@' + user.get('name') + '%')
-    }
->>>>>>> 81e0b8dc
+      .orWhere('body', (config.DB_TYPE === 'sqlite3' ? 'like' : 'ilike'),
+        '%@' + user.get('name') + '%') // TODO Use special mention/notification table filled on write
   })
     .where('comment.updated_at', '>', notificationsLastRead)
     .orderBy('created_at', 'DESC')
