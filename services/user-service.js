'use strict'

/**
 * models.User service
 *
 * @module services/user-service
 */

const crypto = require('crypto')
const randomKey = require('random-key')
const config = require('../config')
const constants = require('../core/constants')
const forms = require('../core/forms')
const models = require('../core/models')

module.exports = {
  findUsers,
  findById,
  findByName,
  searchByName,

  register,
  authenticate,

  setPassword,
  refreshUserReferences
}

const USERNAME_VALIDATION_REGEX = /^[a-zA-Z][-\w]+$/g
const USERNAME_MIN_LENGTH = 3
const PASSWORD_MIN_LENGTH = 6

/**
 * Fetches users
 * @returns {Collection(User)}
 */
async function findUsers (options = {}) {
  let query = models.User.forge()
  if (options.search) {
    query = query.where('title', (config.DB_TYPE === 'postgresql') ? 'ILIKE' : 'LIKE', '%' + options.search + '%')
  }
  if (options.eventId) {
    query = query.query(function (qb) {
      qb.distinct()
        .leftJoin('user_role', 'user_role.user_id', 'user.id')
        .where('user_role.event_id', options.eventId)
    })
  }

<<<<<<< HEAD
  if (options.page) {
=======
  query = query.query(function (qb) {
    qb.where('name', '!=', 'anonymous');
  })

  if (options.count) {
    return query.count(options)
  } else if (options.page) {
>>>>>>> 10f1e140
    return query.orderBy('created_at', 'DESC')
      .fetchPage(options)
  } else {
    return query.fetchAll(options)
  }
}

/**
 * Fetches a user
 * @param id {id} ID
 * @returns {User}
 */
async function findById (id) {
  return models.User.where('id', id).fetch()
}

/**
 * Fetches a user
 * @param name {name} name
 * @returns {User}
 */
async function findByName (name) {
  // XXX Case-insensitive search
  if (config.DB_TYPE === 'postgresql') {
    return models.User.where('name', 'ILIKE', name).fetch({ withRelated: 'details' })
  } else {
    return models.User.where('name', 'LIKE', name).fetch({ withRelated: 'details' })
  }
}

/**
 * Search users by name
 * @param {string} fragment a fragment of the user name.
 * @param {string|Object|mixed[]} [options.related] any related data to fetch.
 * @param {boolean} [options.caseSensitive=false] use case-sensitive search.
 * @returns {Bookshelf.Collection} the users with names matching the query.
 *
 * Note: all searches will be case-sensitive if developing with SQLite.
 */
async function searchByName (fragment, options = {}) {
  const comparator = (options.caseSensitive || config.DB_TYPE !== 'postgresql') ? 'LIKE' : constants.DB_ILIKE
  return models.User.where('name', comparator, `%${fragment}%`).fetchAll({
    withRelated: options.related
  })
}

/**
 * Registers a new user
 * @param email {string} email
 * @param name {string} name
 * @param password {string} unencrypted password (will be hashed before storage)
 * @returns {boolean|string} true, or an error message
 */
async function register (email, name, password) {
  if (!name.match(USERNAME_VALIDATION_REGEX)) {
    return 'Username must start with a letter. They may only contain letters, numbers, underscores or hyphens.'
  }
  if (name.length < USERNAME_MIN_LENGTH) {
    return 'Username length must be at least ' + USERNAME_MIN_LENGTH
  }
  let caseInsensitiveUsernameMatch = await models.User.query(function (query) {
    query.whereRaw("LOWER(name) LIKE '%' || LOWER(?) || '%' ", name)
  }).fetch()
  if (caseInsensitiveUsernameMatch) {
    return 'Username is taken'
  }
  if (!forms.isEmail(email)) {
    return 'Invalid email'
  }
  let passwordValidationResult = validatePassword(password)
  if (passwordValidationResult !== true) {
    return passwordValidationResult
  }

  let user = new models.User({
    email: email,
    name: name,
    title: name
  })
  setPassword(user, password)
  await user.save()

  let userDetails = new models.UserDetails({
    user_id: user.get('id')
  })
  await userDetails.save()

  return true
}

/**
 * Authenticates against a user name and password, and updates the session accordingly
 * @param name {string} name
 * @param password {string} clear password (will be hashed & compared to the DB entry)
 * @returns {User} The models.User, or false if the authentication failed
 */
async function authenticate (name, password) {
  let user = await models.User.query(function (query) {
    query.where('name', name).orWhere('email', name)
  }).fetch()
  if (user) {
    let hashToTest = hashPassword(password, user.get('password_salt'))
    if (hashToTest === user.get('password')) {
      return user
    }
  }
  return false
}

/**
 * Sets a password to a User
 * @param {User} user User model
 * @param {string} password New password, in clear form
 * @returns {boolean|string} true, or an error message
 */
function setPassword (user, password) {
  let passwordValidationResult = validatePassword(password)
  if (passwordValidationResult !== true) {
    return passwordValidationResult
  }

  let salt = randomKey.generate()
  user.set('password_salt', salt)
  let hash = hashPassword(password, salt)
  user.set('password', hash)
  return true
}

/**
 * Validates the given password
 * @param {string} password
 * @returns {boolean|string} true, or an error message
 */
function validatePassword (password) {
  if (password.length < PASSWORD_MIN_LENGTH) {
    return 'Password length must be at least ' + PASSWORD_MIN_LENGTH
  } else {
    return true
  }
}

function hashPassword (password, salt) {
  return crypto.createHash('sha256').update(password + salt).digest('hex')
}

/**
 * Refreshes various models that cache user name and/or title.
 * Call this after changing the name or title of an user.
 * @param {User} user
 */
async function refreshUserReferences (user) {
  // TODO Transaction
  let userRolesCollection = await models.UserRole.where('user_id', user.get('id')).fetchAll()
  for (let userRole of userRolesCollection.models) {
    userRole.set('user_name', user.get('name'))
    userRole.set('user_title', user.get('title'))
    await userRole.save()
  }
}<|MERGE_RESOLUTION|>--- conflicted
+++ resolved
@@ -36,6 +36,7 @@
  */
 async function findUsers (options = {}) {
   let query = models.User.forge()
+    .where('name', '!=', 'anonymous')
   if (options.search) {
     query = query.where('title', (config.DB_TYPE === 'postgresql') ? 'ILIKE' : 'LIKE', '%' + options.search + '%')
   }
@@ -47,17 +48,9 @@
     })
   }
 
-<<<<<<< HEAD
-  if (options.page) {
-=======
-  query = query.query(function (qb) {
-    qb.where('name', '!=', 'anonymous');
-  })
-
   if (options.count) {
     return query.count(options)
   } else if (options.page) {
->>>>>>> 10f1e140
     return query.orderBy('created_at', 'DESC')
       .fetchPage(options)
   } else {
