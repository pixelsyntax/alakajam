--- conflicted
+++ resolved
@@ -62,18 +62,6 @@
 }
 
 /**
-<<<<<<< HEAD
- * Search for a user by name.
- * @param {string} fragment a contigious part of the user's title
- * @returns {Promise(Bookshelf.Collection(User))} the collection of matching users.
- */
-async function searchByName (search) {
-  return User.where(
-    'title',
-    config.DB_TYPE === 'postgresql' ? 'ILIKE' : 'LIKE',
-    `%${search}%`
-  ).fetchAll()
-=======
  * Search users by name
  * @param {string} fragment a fragment of the user name.
  * @param {string|Object|mixed[]} [options.related] any related data to fetch.
@@ -87,7 +75,6 @@
   return models.User.where('name', comparator, `%${fragment}%`).fetchAll({
     withRelated: options.related
   })
->>>>>>> 81e0b8dc
 }
 
 /**
