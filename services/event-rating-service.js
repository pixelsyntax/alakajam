'use strict'

/**
 * Service for managing games ratings & rankings.
 *
 * @module services/event-rating-service
 */

const models = require('../core/models')
const constants = require('../core/constants')
const enums = require('../core/enums')
const settingService = require('../services/setting-service')
const eventService = require('../services/event-service')
const postService = require('../services/post-service')

module.exports = {
  areVotesAllowed,
  canVoteInEvent,
  canVoteOnEntry,

  countEntryVotes,
  findEntryVote,
  saveEntryVote,

  findVoteHistory,
  findEntryRankings,

  refreshEntryRatings,
  refreshEntryScore,
  computeScoreReceivedByUser,
  computeScoreGivenByUserAndEntry,
  computeFeedbackScore
}

function areVotesAllowed (event) {
  return event && (event.get('status_results') === 'voting' || event.get('status_results') === 'voting_rescue')
}

async function canVoteInEvent (user, event) {
  if (user && areVotesAllowed(event)) {
    return !!(await eventService.findUserEntryForEvent(user, event.get('id')))
  } else {
    return false
  }
}

/**
 * Checks whether a user can vote on an entry
 * @param  {User} user
 * @param  {Entry} entry
 * @return {void}
 */
async function canVoteOnEntry (user, entry) {
<<<<<<< HEAD
  if (entry.related('event').get('status_results') === enums.EVENT.STATUS_RESULTS.VOTING) {
=======
  if (user && areVotesAllowed(entry.related('event'))) {
>>>>>>> 461dbafe
    let userEntry = await eventService.findUserEntryForEvent(user, entry.get('event_id'))
    return userEntry && userEntry.get('id') !== entry.get('id')
  } else {
    return false
  }
}

async function countEntryVotes (entry) {
  let result = await models.EntryVote
      .where('entry_id', entry.get('id'))
      .count()
  return parseInt(result)
}

/**
 * Finds the votes an user cast on an entry
 * @param  {User} user
 * @param  {Entry} entry
 * @return {void}
 */
async function findEntryVote (user, entry) {
  return models.EntryVote.where({
    entry_id: entry.get('id'),
    user_id: user.get('id')
  }).fetch()
}

/**
 * Saves the votes on an entry
 * @param  {User} user
 * @param  {Entry} entry
 * @param  {Event} event
 * @param  {array(number)} voteData
 * @return {void}
 */
async function saveEntryVote (user, entry, event, voteData) {
  await entry.load(['details', 'event.details'])
  let eventDetails = event.related('details')

  let expectedVoteCount = eventDetails.get('category_titles').length
  if (voteData.length !== expectedVoteCount) {
    throw new Error('there must be information for exactly ' + expectedVoteCount + ' voting categories')
  }

  let vote = await findEntryVote(user, entry)
  if (!vote) {
    vote = new models.EntryVote({
      user_id: user.get('id'),
      entry_id: entry.get('id'),
      event_id: event.get('id')
    })
  }

  let hasActualVote = false
  let optouts = entry.related('details').get('optouts') || []
  for (let i in voteData) {
    let categoryIndex = (parseInt(i) + 1)
    if (optouts.includes(eventDetails.get('category_titles')[categoryIndex - 1])) {
      voteData[i] = 0
    }
    vote.set('vote_' + categoryIndex, voteData[i] || 0)
    hasActualVote = hasActualVote || voteData[i] > 0
  }

  let refreshRequired = true
  if (hasActualVote) {
    if (vote.get('id')) {
      refreshRequired = false
    }
    await vote.save()
  } else if (vote.get('id')) {
    await vote.destroy()
  }

  await refreshEntryRatings(entry)
  if (refreshRequired) {
    refreshEntryScore(entry, event)
  }
}

/**
 * Finds the votes a user cast during an event
 * @param  {integer} userId
 * @param  {Event} event
 * @param  {object} options allowed: pageSize withRelated
 * @return {void}
 */
async function findVoteHistory (userId, event, options = {}) {
  let query = models.EntryVote.where({
    user_id: userId,
    event_id: event.get('id')
  })
    .orderBy('updated_at', 'DESC')

  if (options.pageSize) {
    return query.fetchPage({
      pageSize: options.pageSize || 50,
      withRelated: options.withRelated || ['entry.userRoles']
    })
  } else {
    return query.fetchAll({
      withRelated: options.withRelated || ['entry.userRoles']
    })
  }
}

/**
 *
 * @param  {Event} event
 * @param  {number} categoryIndex
 * @return {Collection(Entry)}
 */
async function findEntryRankings (event, division, categoryIndex) {
  if (categoryIndex > 0 && categoryIndex <= constants.MAX_CATEGORY_COUNT) {
    return models.Entry.query(function (qb) {
      return qb.leftJoin('entry_details', 'entry_details.entry_id', 'entry.id')
        .where({
          'event_id': event.get('id'),
          'division': division
        })
        .where('entry_details.rating_' + categoryIndex, '>', 0)
        .orderBy('entry_details.rating_' + categoryIndex, 'desc')
    }).fetchAll({ withRelated: ['userRoles', 'details'] })
  } else {
    throw new Error('Invalid category index: ' + categoryIndex)
  }
}

/**
 * Refreshes the average ratings for a given entry
 * @param  {Entry} entry
 * @return {void}
 */
async function refreshEntryRatings (entry) {
  await entry.load(['votes', 'details', 'event.details'])
  let event = entry.related('event')
  let votes = entry.related('votes')

  let categoryCount = event.related('details').get('category_titles').length

  let ratingCount = []
  let ratingSum = []

  let categoryIndexes = _range(1, categoryCount)
  for (let categoryIndex of categoryIndexes) {
    ratingCount[categoryIndex] = 0
    ratingSum[categoryIndex] = 0
  }

  votes.each(function (vote) {
    for (let categoryIndex of categoryIndexes) {
      let rating = vote.get('vote_' + categoryIndex)
      if (rating !== 0) {
        ratingCount[categoryIndex]++
        ratingSum[categoryIndex] += parseFloat(rating)
      }
    }
  })

  let entryDetails = entry.related('details')
  let requiredRatings = parseInt(await settingService.find(constants.SETTING_EVENT_REQUIRED_ENTRY_VOTES, '1'))
  for (let categoryIndex of categoryIndexes) {
    let averageRating
    if (ratingCount[categoryIndex] >= requiredRatings) {
      averageRating = 1.0 * ratingSum[categoryIndex] / ratingCount[categoryIndex]
    } else {
      averageRating = null
    }
    entryDetails.set('rating_' + categoryIndex, averageRating)
  }
  await entryDetails.save()
}

function _range (from, to) {
  return Array.from(new Array(to), (x, i) => i + from)
}

/**
 *
 * @param  {Entry} entry
 * @param  {Event} event
 * @param  {object} options (optional) force
 * @return {void}
 */
async function refreshEntryScore (entry, event, options = {}) {
  await entry.load(['details', 'comments', 'userRoles', 'votes'])
  let received = (await computeScoreReceivedByUser(entry, event)).total
  let given = (await computeScoreGivenByUserAndEntry(entry, event)).total

  entry.set('feedback_score', computeFeedbackScore(received, given))
  await entry.save()

  let entryDetails = entry.related('details')
  entryDetails.set('rating_count', entry.related('votes').length)
  await entryDetails.save()
}

/* Compute received score */
async function computeScoreReceivedByUser (entry, event) {
  let receivedByUser = {}
  for (let comment of entry.related('comments').models) {
    // Earn up to 3 points per user from comments
    let userId = comment.get('user_id')
    receivedByUser[userId] = receivedByUser[userId] || { commentScore: 0 }
    receivedByUser[userId].commentScore += comment.get('feedback_score')
  }
  for (let vote of entry.related('votes').models) {
    // Earn 2 points per user from votes
    let userId = vote.get('user_id')
    receivedByUser[userId] = receivedByUser[userId] || {}
    receivedByUser[userId].voteScore = 2
  }

  let result = {
    receivedByUser,
    total: 0
  }
  for (let userId in receivedByUser) {
    // Pick the highest score among comments & votes on each user
    result.total += Math.max(receivedByUser[userId].commentScore || 0, receivedByUser[userId].voteScore || 0)
  }
  return result
}

/* Compute given score using comments & votes from all the team */
async function computeScoreGivenByUserAndEntry (entry, event) {
  let givenByUserAndEntry = {}
  let userRoles = entry.related('userRoles')
  for (let userRole of userRoles.models) {
    // Earn up to 3 points per user from comments
    let userId = userRole.get('user_id')
    let givenComments = await postService.findCommentsByUserAndEvent(userId, event.get('id'))
    for (let givenComment of givenComments.models) {
      let key = userId + '_to_' + givenComment.get('node_id')
      givenByUserAndEntry[key] = givenByUserAndEntry[key] || {
        commentScore: 0,
        userId: userId,
        entryId: givenComment.get('node_id')
      }
      givenByUserAndEntry[key].commentScore += givenComment.get('feedback_score')
    }

    // Earn 2 points per user from votes
    let votes = await findVoteHistory(userRole.get('user_id'), event)
    for (let vote of votes.models) {
      let key = vote.get('user_id') + '_to_' + vote.get('entry_id')
      givenByUserAndEntry[key] = givenByUserAndEntry[key] || {
        commentScore: 0,
        userId: vote.get('user_id'),
        entryId: vote.get('entry_id')
      }
      givenByUserAndEntry[key].voteScore = 2
    }
  }

  let result = {
    givenByUserAndEntry,
    total: 0
  }
  for (let key in givenByUserAndEntry) {
    // Pick the highest score among comments & votes on each user
    result.total += Math.max(givenByUserAndEntry[key].commentScore || 0, givenByUserAndEntry[key].voteScore || 0)
  }

  return result
}

function computeFeedbackScore (received, given) {
  // This formula boosts a little bit low scores (< 30) to ensure everybody gets at least some comments,
  // and to reward people for posting their first comments. It also nerfs & caps very active commenters to prevent
  // them from trusting the front page. Finally, negative scores are not cool so we use 100 as the origin.
  // NB. It is inspired by the actual LD sorting equation: D = 50 + R - 5*sqrt(min(C,100))
  // (except that here, higher is better)
  return Math.floor(Math.max(0, 74 + 8.5 * Math.sqrt(10 + Math.min(given, 100)) - received))
}<|MERGE_RESOLUTION|>--- conflicted
+++ resolved
@@ -33,7 +33,8 @@
 }
 
 function areVotesAllowed (event) {
-  return event && (event.get('status_results') === 'voting' || event.get('status_results') === 'voting_rescue')
+  return event
+    && [enums.EVENT.STATUS_RESULTS.VOTING, enums.EVENT.STATUS_RESULTS.VOTING_RESCUE].includes(event.get('status_results'))
 }
 
 async function canVoteInEvent (user, event) {
@@ -51,11 +52,7 @@
  * @return {void}
  */
 async function canVoteOnEntry (user, entry) {
-<<<<<<< HEAD
-  if (entry.related('event').get('status_results') === enums.EVENT.STATUS_RESULTS.VOTING) {
-=======
   if (user && areVotesAllowed(entry.related('event'))) {
->>>>>>> 461dbafe
     let userEntry = await eventService.findUserEntryForEvent(user, entry.get('event_id'))
     return userEntry && userEntry.get('id') !== entry.get('id')
   } else {
