--- conflicted
+++ resolved
@@ -224,21 +224,14 @@
   app.use(function notFound (req, res) {
     errorPage(req, res, 404, undefined, app.locals.devMode)
   })
-  app.use(function error (error, req, res, next) {
-    // Replace the default error message from csurf by something more user friendly.
+  app.use(function error (error, req, res) {
     if (error.code === 'EBADCSRFTOKEN') {
-<<<<<<< HEAD
-      // Redirect to the GET method of the form
-      log.warn('Invalid CSRF token, redirecting to GET form')
-      res.redirect(req.url)
+      // Replace the default error message from csurf by something more user friendly.
+      error.message = 'Invalid CSRF token. Your session may have expired. Please go back and try again.'
     } else if (error.code === 'LIMIT_FILE_SIZE') {
-      console.log(error)
-      errorPage(req, res, 400, 'Attachment is too large, please go back and check the size limit', app.locals.devMode)
-    } else {
-      errorPage(req, res, 500, error, app.locals.devMode)
-=======
-      error.message = 'Invalid CSRF token. Your session may have expired. Please go back and try again.'
->>>>>>> 99fc09ce
+      // Same with multer's upload size limit
+      error.statusCode = 400
+      error.message = 'Attachment is too large, please go back and check the size limit'
     }
     errorPage(req, res, error.statusCode || 500, error, app.locals.devMode)
   })
